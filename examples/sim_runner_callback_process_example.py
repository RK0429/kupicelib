# coding=utf-8

import sys
sys.path.insert(0, '..')    # This is to allow the import from the spicelib folder
from spicelib import SimRunner, SpiceEditor
from spicelib.sim.process_callback import ProcessCallback  # Importing the ProcessCallback class type


class CallbackProc(ProcessCallback):
    """Class encapsulating the callback function. It can have whatever name."""

    @staticmethod
    def callback(raw_file, log_file):
        print("Handling the simulation data of ""%s"", log file ""%s""" % (raw_file, log_file))
        # Doing some processing here
        return "Parsed Result of ""%s""" % raw_file + ", log file ""%s""" % log_file


if __name__ == "__main__":
    from spicelib.simulators.ltspice_simulator import LTspice
    runner = SimRunner(output_folder='./temp_batch4', simulator=LTspice)  # Configures the simulator to use and output
    # folder

    netlist = SpiceEditor("./testfiles/Batch_Test.net")  # Open the Spice Model, and creates the .net
    # set default arguments
    netlist.set_parameters(res=0, cap=100e-6)
<<<<<<< HEAD
    netlist['R2'].value = '2k'  # Modifying the value of a resistor
    netlist['R1'].value = '4k'
    netlist['V3'].value_str = "SINE(0 1 3k 0 0 0)"  # Modifying the
    netlist.set_component_value('XU1:C2', 20e-12)  # modifying a component in a subcircuit
=======
    netlist.set_component_value('R2', '2k')  # Modifying the value of a resistor
    netlist.set_component_value('R1', '4k')
    netlist.set_element_model('V3', "SINE(0 1 3k 0 0 0)")  # Modifying the model of a voltage source
    netlist.set_component_value('XU1:C2', 20e-12)  # modifying an internal component value
>>>>>>> 23dcada9
    # define simulation
    netlist.add_instructions(
        "; Simulation settings",
        ";.param run = 0"
    )
    netlist.set_parameter('run', 0)

    for opamp in ('AD712', 'AD820'):
        netlist['XU1'].model = opamp
        for supply_voltage in (5, 10, 15):
            netlist['V1'].value = supply_voltage
            netlist['V2'].value = -supply_voltage
            # overriding the automatic netlist naming
            run_netlist_file = "{}_{}_{}.net".format(netlist.netlist_file.stem, opamp, supply_voltage)
            runner.run(netlist, run_filename=run_netlist_file, callback=CallbackProc)

    for result in runner:
        print(result)  # Prints the result of the callback function

    netlist.reset_netlist()
    netlist.add_instructions(   # Adding additional instructions
        "; Simulation settings",
        ".ac dec 30 10 1Meg",
        ".meas AC Gain MAX mag(V(out)) ; find the peak response and call it ""Gain""",
        ".meas AC Fcut TRIG mag(V(out))=Gain/sqrt(2) FALL=last"
    )

    raw, log = runner.run_now(netlist, run_filename="no_callback.net")
    CallbackProc.callback(raw, log)

    results = runner.wait_completion(1, abort_all_on_timeout=True)

    # Sim Statistics
    print('Successful/Total Simulations: ' + str(runner.okSim) + '/' + str(runner.runno))

<|MERGE_RESOLUTION|>--- conflicted
+++ resolved
@@ -24,17 +24,10 @@
     netlist = SpiceEditor("./testfiles/Batch_Test.net")  # Open the Spice Model, and creates the .net
     # set default arguments
     netlist.set_parameters(res=0, cap=100e-6)
-<<<<<<< HEAD
     netlist['R2'].value = '2k'  # Modifying the value of a resistor
     netlist['R1'].value = '4k'
-    netlist['V3'].value_str = "SINE(0 1 3k 0 0 0)"  # Modifying the
+    netlist['V3'].value_str = "SINE(0 1 3k 0 0 0)"  # Modifying the model of a voltage source
     netlist.set_component_value('XU1:C2', 20e-12)  # modifying a component in a subcircuit
-=======
-    netlist.set_component_value('R2', '2k')  # Modifying the value of a resistor
-    netlist.set_component_value('R1', '4k')
-    netlist.set_element_model('V3', "SINE(0 1 3k 0 0 0)")  # Modifying the model of a voltage source
-    netlist.set_component_value('XU1:C2', 20e-12)  # modifying an internal component value
->>>>>>> 23dcada9
     # define simulation
     netlist.add_instructions(
         "; Simulation settings",
