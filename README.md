--- conflicted
+++ resolved
@@ -208,7 +208,6 @@
 AscEditor to directly modify the .asc file. The edited .asc file can then be opened by the LTSpice GUI and the
 simulation can be run from there.
 
-<<<<<<< HEAD
 #### Windows, Linuc and MacOS compatibility ####
 
 The LTspice class tries to detect the correct path of the LTspice installation depending on the platform. On Linux it expects LTspice to be installed under wine. On MacOS, it first looks for LTspice installed under wine, and when it cannot be found, it will look for native LTspice. The reason is that the command line interface of the native LTspice is severely limited.
@@ -242,7 +241,7 @@
 with open(processlogfile, "w") as outfile:
     runner.run(netlist, timeout=None, stdout=outfile, stderr=subprocess.STDOUT)
 ```
-=======
+
 #### Limitations and specifics of AscEditor ####
 
 AscEditor has some limitations and differences with regards to SpiceEditor.
@@ -266,7 +265,6 @@
     Note here that you must know the correct attribute holding that parameter, and make sure that you know and set all the other parameters in that attribute. If the attribute is in 'SpiceLine' however (as with the majority of the simpler components), you may address the parameter individually (see the voltage source example above).
 
 Resumed, it is better to use SpiceEditor than AscEditor, as it is more straightforward. On MacOS, it is recommended to use LTspice under wine, or to export the netlist manually, as MacOS's LTspice does not support automated export of netlists.
->>>>>>> 14b31eb2
 
 ### Simulation Analysis Toolkit ###
 
