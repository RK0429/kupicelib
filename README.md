--- conflicted
+++ resolved
@@ -363,11 +363,7 @@
 ```python
 from spicelib import AscEditor
 
-<<<<<<< HEAD
 AscEditor.set_custom_library_paths([r"C:\work\MyLTspiceSymbols", r"C:\work\MyLTspiceLibraries"])
-=======
-AscEditor.set_custom_library_paths(r"C:\work\MyLTspiceSymbols", r"C:\work\MyLTspiceLibraries")
->>>>>>> a620d0bf
 ```
 The user can specify one or more search paths. Note that each call to this method will invalidate previously set search 
 paths. Also, note that this is a class method in all available editors, [SpiceEditor, AscEditor and QschEditor], this 
@@ -798,11 +794,8 @@
 ## To whom do I talk?
 For support and improvement requests please open an Issue in [GitHub spicelib issues](https://github.com/nunobrum/spicelib/issues)
 ## History
-<<<<<<< HEAD
 * Version 1.3.3
   * Minor documentation fixes
-=======
->>>>>>> a620d0bf
 * Version 1.3.2
   * Documenting the user library paths
   * AscEditor: Adding support to DATAFLAG
