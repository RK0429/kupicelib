#!/usr/bin/env python
# coding=utf-8

# -------------------------------------------------------------------------------
#
#  ███████╗██████╗ ██╗ ██████╗███████╗██╗     ██╗██████╗
#  ██╔════╝██╔══██╗██║██╔════╝██╔════╝██║     ██║██╔══██╗
#  ███████╗██████╔╝██║██║     █████╗  ██║     ██║██████╔╝
#  ╚════██║██╔═══╝ ██║██║     ██╔══╝  ██║     ██║██╔══██╗
#  ███████║██║     ██║╚██████╗███████╗███████╗██║██████╔╝
#  ╚══════╝╚═╝     ╚═╝ ╚═════╝╚══════╝╚══════╝╚═╝╚═════╝
#
# Name:        test_spice_editor.py
# Purpose:     Tool used validate the Spice Files Editor
#
# Author:      Nuno Brum (nuno.brum@gmail.com)
#
# Licence:     refer to the LICENSE file
# -------------------------------------------------------------------------------

import os
import re
import sys
import unittest

sys.path.append(
    os.path.abspath((os.path.dirname(os.path.abspath(__file__)) + "/../")))  # add project root to lib search path

import spicelib
from spicelib.editor.base_editor import to_float
from spicelib.editor.spice_editor import component_replace_regexs

test_dir = '../examples/testfiles/' if os.path.abspath(os.curdir).endswith('unittests') else './examples/testfiles/'
golden_dir = './golden/' if os.path.abspath(os.curdir).endswith('unittests') else './unittests/golden/'
temp_dir = './temp/' if os.path.abspath(os.curdir).endswith('unittests') else './unittests/temp/'

if not os.path.exists(temp_dir):
    os.mkdir(temp_dir)


def check_value(test, regex, line, value, msg=None):
    r = regex.match(line)
    test.assertIsNotNone(r, "Accepted regex")
    value_str = r.group('value')
    if isinstance(value, str):
        value_test = value_str
    else:
        try:
            value_test = to_float(value_str)
        except ValueError:
            value_test = value_str
    if msg is None:
        msg = f"Pass {value} for {line}"

    if isinstance(value_test, float):
        test.assertAlmostEqual(value_test, value, 6, msg)
    else:
        test.assertEqual(value_test, value, msg)


class SpiceEditor_Test(unittest.TestCase):

    def setUp(self):
        self.edt = spicelib.editor.spice_editor.SpiceEditor(test_dir + "DC sweep.net")
        self.edt2 = spicelib.editor.spice_editor.SpiceEditor(test_dir + "opamptest.net")

<<<<<<< HEAD
    def test_component_editing(self):
        self.assertListEqual(self.edt.get_components(), ['Vin', 'R1', 'R2', 'D1'], "Tested get_components")
        r1 = self.edt['R1']
        self.assertEqual(r1.value_str, '10k', "Tested R1 Value")
        self.assertEqual(r1.value, 10000, "Tested R1 Numeric Value")
        self.assertListEqual(r1.ports, ['in', 'out'], "Tested R1 Nodes")
        r1.value = '33k'
        self.assertEqual(r1.value_str, '33k', "Tested R1 Value")
=======
    def test_component_editing_1(self):
        self.assertEqual(self.edt.get_component_value('R1'), '10k', "Tested R1 Value")  # add assertion here
        self.assertListEqual(self.edt.get_components(), ['Vin', 'R1', 'R2', 'D1'], "Tested get_components")  # add assertion here
        self.edt.set_component_value('R1', '33k')
>>>>>>> be8c871f
        self.edt.save_netlist(temp_dir + 'test_components_output.net')
        self.equalFiles(temp_dir + 'test_components_output.net', golden_dir + 'test_components_output.net')
        self.assertEqual(self.edt['R1'].value_str, '33k', "Tested R1 Value")
        r1['Tc1'] = 0
        r1['Tc2'] = 0
        r1['pwr'] =None
        self.assertEqual(r1.params['Tc1'], 0, "Tested R1 Tc1 Parameter")
        self.assertEqual(r1.params['Tc2'], 0, "Tested R1 Tc2 Parameter")
        self.edt.save_netlist(temp_dir + 'test_components_output_2.net')
        self.equalFiles(temp_dir + 'test_components_output_2.net', golden_dir + 'test_components_output_2.net')
        r1_params = self.edt.get_component_parameters('R1')
        for key, value in {'Tc1': 0, 'Tc2': 0}.items():
            self.assertEqual(r1_params[key], value, f"Tested R1 {key} Parameter")
            self.assertEqual(r1[key], value, f"Tested R1 {key} Parameter")
        self.edt.remove_component('R1')
        self.edt.save_netlist(temp_dir + 'test_components_output_1.net')
        self.equalFiles(temp_dir + 'test_components_output_1.net', golden_dir + 'test_components_output_1.net')
        
    def test_component_editing_2(self):
        self.assertEqual(self.edt2.get_component_value('V1'), '15', "Tested V1 Value")
        self.assertEqual(self.edt2.get_component_value('V3'), 'PWL(1u 0 +2n 1 +1m 1 +2n 0 +1m 0 +2n -1 +1m -1 +2n 0) AC 1', "Tested V3 Value")  # complex value, with parameters
        self.assertEqual(self.edt2.get_component_value('XU1'), 'level2', "Tested U1 Value")  # has parameters
        self.assertEqual(self.edt2.get_component_parameters('XU1')['Rin'], '501Meg', "Tested U1 Rin Value") # last in the list
        self.assertEqual(self.edt2.get_component_value('XU2'), 'AD549', "Tested U2 Value")  # no parameters
        self.assertListEqual(self.edt2.get_components(), ['V1', 'V2', 'V3', 'XU1', 'XU2'], "Tested get_components")
        self.edt2.set_component_value('V3', 'PWL(2u 0 +1p 1 +1m 1)')
        self.edt2.set_component_parameters('V3', Rser=1)  # first in the list
        self.edt2.set_component_value('XU1', 'level3')
        self.edt2.set_component_parameters('XU1', GBW='1Meg')  # somewhere in the list
        self.edt2.save_netlist(temp_dir + 'opamptest_output_1.net')
        self.equalFiles(temp_dir + 'opamptest_output_1.net', golden_dir + 'opamptest_output_1.net')

    def test_parameter_edit(self):
        self.assertEqual(self.edt.get_parameter('TEMP'), '0', "Tested TEMP Parameter")  # add assertion here
        self.edt.set_parameter('TEMP', 25)
        self.assertEqual(self.edt.get_parameter('TEMP'), '25', "Tested TEMP Parameter")  # add assertion here
        self.edt.save_netlist(temp_dir + 'test_parameter_output.net')
        self.equalFiles(temp_dir + 'test_parameter_output.net', golden_dir + 'test_parameter_output.net')
        self.edt.set_parameter('TEMP', 0)  # reset to 0
        self.assertEqual(self.edt.get_parameter('TEMP'), '0', "Tested TEMP Parameter")  # add assertion here

    def test_instructions(self):
        self.edt.add_instruction('.ac dec 10 1 100k')
        self.edt.add_instruction('.save V(vout)')
        self.edt.add_instruction('.save I(R1)')
        self.edt.add_instruction('.save I(R2)')
        self.edt.add_instruction('.save I(D1)')
        self.edt.save_netlist(temp_dir + 'test_instructions_output.net')
        self.equalFiles(temp_dir + 'test_instructions_output.net', golden_dir + 'test_instructions_output.net')
        self.edt.remove_instruction('.save I(R1)')
        self.edt.save_netlist(temp_dir + 'test_instructions_output_1.net')
        self.equalFiles(temp_dir + 'test_instructions_output_1.net', golden_dir + 'test_instructions_output_1.net')
        self.edt.remove_Xinstruction(r"\.save\sI\(.*\)")  # removes all .save instructions for currents
        self.edt.save_netlist(temp_dir + 'test_instructions_output_2.net')
        self.equalFiles(temp_dir + 'test_instructions_output_2.net', golden_dir + 'test_instructions_output_2.net')

    def equalFiles(self, file1, file2):
        with open(file1, 'r') as f1:
            lines1 = f1.readlines()
        with open(file2, 'r') as f2:
            lines2 = f2.readlines()
        self.assertEqual(len(lines1), len(lines2), "Files have different number of lines")
        for i, lines in enumerate(zip(lines1, lines2)):
            self.assertEqual(lines[0], lines[1], "Line %d" % i)

    def test_resistors(self):
        """Validates the RegEx expressions on the Spice Editor file"""

        # Resistors
        regex_r = component_replace_regexs['R']
        self.assertIsNone(regex_r.match('X12 N1 N2 10k'), "Invalid prefix")

        check_value(self, regex_r, "Rq N1 N2 10k", '10k')
        check_value(self, regex_r, "Rq N1 N2 10R3", 10.3)
        check_value(self, regex_r, "Rq N1 N2 10k5", 10500)
        check_value(self, regex_r, "Rq N1 N2 10K6", 10600)
        check_value(self, regex_r, "Rq N1 N2 11Meg", 11E6)
        check_value(self, regex_r, "Rq N1 N2 10Meg5", 10.5e6)
        check_value(self, regex_r, "Rq N1 N2 {param1 + Param2}", "{param1 + Param2}")

    def test_capacitors(self):
        regex_c = component_replace_regexs['C']
        self.assertIsNone(regex_c.match('X12 N1 N2 10k'), "Invalid prefix")

        check_value(self, regex_c, "C10 N1 N2 10u", 10e-6)
        check_value(self, regex_c, "CX N1 N2 1U", 1e-6)
        check_value(self, regex_c, "Cq N1 N2 1UF", 1e-6)
        check_value(self, regex_c, "Cq N1 N2 120p", 12.0E-12)
        check_value(self, regex_c, "Cq N1 N2 12pF", 12.0E-12)
        check_value(self, regex_c, "Cq N1 N2 10.3E-9", 10.3E-9)
        check_value(self, regex_c, "Cq N1 N2 12e-12", 1e-12)
        check_value(self, regex_c, "Cq N1 N2 {param*2+3}", "{param*2+3}")

    def test_inductors(self):
        regex_l = component_replace_regexs['L']
        self.assertIsNone(regex_l.match('X12 N1 N2 10k'), "Invalid prefix")

        check_value(self, regex_l, "L1 N1 N2 10u", 10e-6)
        check_value(self, regex_l, "L2 N1 N2 10uH", 10e-6)
        check_value(self, regex_l, "L3 N1 N2 1U", 1e-6)
        check_value(self, regex_l, "L4 N1 N2 15mH", 0.015)
        check_value(self, regex_l, "LUN N1 N2 120nH", 120e-9)
        check_value(self, regex_l, "L55 N1 N2 12n", 12.0e-9)
        check_value(self, regex_l, "LA N1 N2 10.3E-9", 10.3e-9)
        check_value(self, regex_l, "LABC N1 N2 12e-12", 1e-12)
        check_value(self, regex_l, "LBCD N1 N2 {param*2+3}", "{param*2+3}")
        self.assertEqual(regex_l.match('LBCD N1 N2 {param*2+3}').group('nodes'), " N1 N2",  "Tested Inductor Value")

    def test_diodes(self):
        regex_d = component_replace_regexs['D']
        self.assertIsNone(regex_d.match('X12 N1 N2 10k'), "Invalid prefix")
        self.assertEqual('1N4148',regex_d.match('D1 N1 N2 1N4148').group('value'),  "Tested Diode Value")
        self.assertEqual('D', regex_d.match('D1 N1 N2 D').group('value'),  "Tested Diode Model")

    def test_bipolar(self):
        regex_q = component_replace_regexs['Q']
        self.assertIsNone(regex_q.match('X12 N1 N2 10k'), "Invalid prefix")
        self.assertEqual('2N3904', regex_q.match('Q1 N1 N2 N3 2N3904').group('value'), "Tested Transistor Value")
        self.assertEqual('Q', regex_q.match('Q1 N1 N2 N3 Q').group('value'), "Tested Transistor Model")

    def test_mosfets(self):
        regex_m = component_replace_regexs['M']
        self.assertIsNone(regex_m.match('X12 N1 N2 10k'), "Invalid prefix")
        self.assertEqual('IRF540', regex_m.match('M1 N1 N2 N3 N4 IRF540').group('value'), "Tested MOSFET Value")
        self.assertEqual('IRF540', regex_m.match('M1 N1 N2 N3 IRF540').group('value'), "Tested MOSFET Value")
        self.assertEqual('M', regex_m.match('M1 N1 N2 N3 N4 M').group('value'), "Tested MOSFET Model")

    def test_subcircuits(self):
        regex_x = component_replace_regexs['X']
        self.assertIsNone(regex_x.match('R1 N1 N2 10k'), "Invalid prefix")
        self.assertEqual('SUB1', regex_x.match('X12 N1 N2 N3 SUB1').group('value'), "Tested Subcircuit Value")
        self.assertEqual('SUB1', regex_x.match('X12 N1 N2 N3 N4 SUB1 x=123 y=4u').group('value'), "Tested Subcircuit Value")
        self.assertEqual(' x=123 y=4u', regex_x.match('X12 N1 N2 N3 N4 SUB1 x=123 y=4u').group('params'), "Tested Subcircuit Parameters")
        self.assertEqual(' N1 N2 N3 N4', regex_x.match('X12 N1 N2 N3 N4 SUB1 x=123 y=4u').group('nodes'), "Tested Subcircuit Ports")

    def test_independent_sources(self):
        regex_v = component_replace_regexs['V']
        self.assertIsNone(regex_v.match('R1 N1 N2 10k'), "Invalid prefix")
        self.assertEqual('2 AC 1', regex_v.match('V1 NC_08 NC_09 2 AC 1 Rser=3').group('value'), "Tested Voltage Source Value")
        self.assertEqual(' Rser=3', regex_v.match('V1 NC_08 NC_09 2 AC 1 Rser=3').group('params'), "Tested Voltage Source Value")
        self.assertEqual('PWL(1u 0 +2n 1 +1m 1 +2n 0 +1m 0 +2n -1 +1m -1 +2n 0)',
                         regex_v.match('V1 N1 N2 PWL(1u 0 +2n 1 +1m 1 +2n 0 +1m 0 +2n -1 +1m -1 +2n 0) Rser=3 Cpar=4').group('value'), "Tested Voltage Source Value")
        self.assertEqual(regex_v.match('V1 N001 0 5').group('value'), '5', "Tested Voltage Source Value")
        self.assertEqual(regex_v.match('V1 N1 N2 5').group('value'), '5', "Tested Voltage Source Value")
        self.assertEqual(regex_v.match('V1 N1 N2 5V').group('value'), '5V', "Tested Voltage Source Value")
        self.assertEqual(regex_v.match('V1 N1 N2 {param}').group('value'), '{param}', "Tested Voltage Source Value")

        regex_i = component_replace_regexs['I']
        self.assertEqual('2 AC 1', regex_i.match('I1 NC_08 NC_09 2 AC 1 Rser=3').group('value'), "Tested Independent Current Source Value")
        self.assertEqual(' Rser=3', regex_i.match('I1 NC_08 NC_09 2 AC 1 Rser=3').group('params'), "Tested Independent Current Source Value")
        self.assertEqual('PWL(1u 0 +2n 1 +1m 1 +2n 0 +1m 0 +2n -1 +1m -1 +2n 0)',
                         regex_i.match('I1 N1 N2 PWL(1u 0 +2n 1 +1m 1 +2n 0 +1m 0 +2n -1 +1m -1 +2n 0) Rser=3 Cpar=4').group('value'), "Tested Voltage Source Value")
        self.assertEqual(regex_i.match('I1 N001 0 5').group('value'), '5', "Tested Independent Current Source Value")
        self.assertEqual(regex_i.match('I1 N1 N2 5').group('value'), '5', "Tested Independent Current Source Value")
        self.assertEqual(regex_i.match('I1 N1 N2 5V').group('value'), '5V', "Tested Independent Current Source Value")
        self.assertEqual(regex_i.match('I1 N1 N2 {param}').group('value'), '{param}', "Tested Independent Current Source Value")

    def test_legacy_approach(self):
        """Tests accessing components as an object."""
        self.assertEqual(10000, self.edt.get_component_floatvalue('R1'), "Component value is as expected.")
        self.assertEqual('10k', self.edt.get_component_value('R1'), "Access to raw attributes")
        self.assertListEqual(['Vin', 'R1', 'R2', 'D1'], self.edt.get_components(),
                             "Tested get_components")  # add assertion here
        self.assertListEqual(['in', 'out'], self.edt.get_component_nodes('R1'), "Tested R1 Nodes")
        self.edt.set_component_value('R1', '33k')
        self.assertEqual(self.edt.get_component_value('R1'), '33k', "Tested R1 Value")
        self.edt.save_netlist(temp_dir + 'test_components_output.net')
        self.equalFiles(temp_dir + 'test_components_output.net', golden_dir + 'test_components_output.net')
        self.assertEqual('33k', self.edt.get_component_value('R1'), "Tested R1 Value")
        self.edt.set_component_parameters('R1', Tc1=0, Tc2=0, pwr=None)
        self.assertEqual(self.edt.get_component_parameters('R1')['Tc1'], 0, "Tested R1 Tc1 Parameter")
        self.assertEqual(self.edt.get_component_parameters('R1')['Tc2'], 0, "Tested R1 Tc2 Parameter")
        self.edt.save_netlist(temp_dir + 'test_components_output_2.net')
        self.equalFiles(temp_dir + 'test_components_output_2.net', golden_dir + 'test_components_output_2.net')
        r1_params = self.edt.get_component_parameters('R1')
        for key, value in {'Tc1': 0, 'Tc2': 0}.items():
            self.assertEqual(r1_params[key], value, f"Tested R1 {key} Parameter")
        self.edt.remove_component('R1')
        self.edt.save_netlist(temp_dir + 'test_components_output_1.net')
        self.equalFiles(temp_dir + 'test_components_output_1.net', golden_dir + 'test_components_output_1.net')


if __name__ == '__main__':
    unittest.main()<|MERGE_RESOLUTION|>--- conflicted
+++ resolved
@@ -64,8 +64,24 @@
         self.edt = spicelib.editor.spice_editor.SpiceEditor(test_dir + "DC sweep.net")
         self.edt2 = spicelib.editor.spice_editor.SpiceEditor(test_dir + "opamptest.net")
 
-<<<<<<< HEAD
-    def test_component_editing(self):
+    def test_component_editing_1(self):
+        self.assertEqual(self.edt.get_component_value('R1'), '10k', "Tested R1 Value")  # add assertion here
+        self.assertListEqual(self.edt.get_components(), ['Vin', 'R1', 'R2', 'D1'], "Tested get_components")  # add assertion here
+        self.edt.set_component_value('R1', '33k')
+        self.edt.save_netlist(temp_dir + 'test_components_output.net')
+        self.equalFiles(temp_dir + 'test_components_output.net', golden_dir + 'test_components_output.net')
+        self.assertEqual(self.edt.get_component_value('R1'), '33k', "Tested R1 Value")  # add assertion here
+        self.edt.set_component_parameters('R1', Tc1=0, Tc2=0, pwr=None)
+        self.edt.save_netlist(temp_dir + 'test_components_output_2.net')
+        self.equalFiles(temp_dir + 'test_components_output_2.net', golden_dir + 'test_components_output_2.net')
+        r1_params = self.edt.get_component_parameters('R1')
+        for key, value in {'Tc1': 0, 'Tc2': 0}.items():
+            self.assertEqual(r1_params[key], value, f"Tested R1 {key} Parameter")
+        self.edt.remove_component('R1')
+        self.edt.save_netlist(temp_dir + 'test_components_output_1.net')
+        self.equalFiles(temp_dir + 'test_components_output_1.net', golden_dir + 'test_components_output_1.net')
+
+    def test_component_editing_1_obj(self):
         self.assertListEqual(self.edt.get_components(), ['Vin', 'R1', 'R2', 'D1'], "Tested get_components")
         r1 = self.edt['R1']
         self.assertEqual(r1.value_str, '10k', "Tested R1 Value")
@@ -73,12 +89,6 @@
         self.assertListEqual(r1.ports, ['in', 'out'], "Tested R1 Nodes")
         r1.value = '33k'
         self.assertEqual(r1.value_str, '33k', "Tested R1 Value")
-=======
-    def test_component_editing_1(self):
-        self.assertEqual(self.edt.get_component_value('R1'), '10k', "Tested R1 Value")  # add assertion here
-        self.assertListEqual(self.edt.get_components(), ['Vin', 'R1', 'R2', 'D1'], "Tested get_components")  # add assertion here
-        self.edt.set_component_value('R1', '33k')
->>>>>>> be8c871f
         self.edt.save_netlist(temp_dir + 'test_components_output.net')
         self.equalFiles(temp_dir + 'test_components_output.net', golden_dir + 'test_components_output.net')
         self.assertEqual(self.edt['R1'].value_str, '33k', "Tested R1 Value")
@@ -96,7 +106,7 @@
         self.edt.remove_component('R1')
         self.edt.save_netlist(temp_dir + 'test_components_output_1.net')
         self.equalFiles(temp_dir + 'test_components_output_1.net', golden_dir + 'test_components_output_1.net')
-        
+
     def test_component_editing_2(self):
         self.assertEqual(self.edt2.get_component_value('V1'), '15', "Tested V1 Value")
         self.assertEqual(self.edt2.get_component_value('V3'), 'PWL(1u 0 +2n 1 +1m 1 +2n 0 +1m 0 +2n -1 +1m -1 +2n 0) AC 1', "Tested V3 Value")  # complex value, with parameters
